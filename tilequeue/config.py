--- conflicted
+++ resolved
@@ -4,12 +4,9 @@
 
 from tilequeue.tile import bounds_buffer
 from tilequeue.tile import metatile_zoom_from_size
-<<<<<<< HEAD
 from tilequeue.constants import MAX_TILE_ZOOM
 from yaml import load
 import os
-=======
->>>>>>> fe2578e0
 
 
 class Configuration(object):
