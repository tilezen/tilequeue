--- conflicted
+++ resolved
@@ -953,7 +953,6 @@
     logger.info('%d tiles of interest processed' % n_toi)
 
 
-<<<<<<< HEAD
 def tilequeue_consume_tile_traffic(cfg, peripherals):
     logger = make_logger(cfg, 'consume_tile_traffic')
     logger.info('Consuming tile traffic logs ...')
@@ -988,7 +987,7 @@
 
     sql_conn_pool.put_conns([sql_conn])
         
-=======
+
 def emit_toi_stats(toi_set, peripherals):
     """
     Calculates new TOI stats and emits them via statsd.
@@ -1008,8 +1007,6 @@
             count
         )
 
-
->>>>>>> 206665b3
 def tilequeue_prune_tiles_of_interest(cfg, peripherals):
     logger = make_logger(cfg, 'prune_tiles_of_interest')
     logger.info('Pruning tiles of interest ...')
